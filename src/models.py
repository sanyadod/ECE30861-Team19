<<<<<<< HEAD
=======
"""
Data models  used across parsing and scoring
"""

>>>>>>> ce5e2b3b
from enum import Enum
from typing import Any, Dict, Optional

from pydantic import BaseModel, Field


class URLCategory(str, Enum):
<<<<<<< HEAD
=======
    #coarse buckets, add more if we treat HF scpaes, etc differently
>>>>>>> ce5e2b3b

    MODEL = "MODEL"
    DATASET = "DATASET"
    CODE = "CODE"


class ParsedURL(BaseModel):
<<<<<<< HEAD
=======
 #minimal information needed to reason about a URL without hitting the network
>>>>>>> ce5e2b3b

    url: str
    category: URLCategory
    name: str
    platform: str  # e.g., "huggingface", "github"
    owner: Optional[str] = None
    repo: Optional[str] = None


class SizeScore(BaseModel):
<<<<<<< HEAD
    # size score breakdown by device type
=======
    #per device, the normalized scores in the format of [0,1]
>>>>>>> ce5e2b3b

    raspberry_pi: float = Field(..., ge=0.0, le=1.0)
    jetson_nano: float = Field(..., ge=0.0, le=1.0)
    desktop_pc: float = Field(..., ge=0.0, le=1.0)
    aws_server: float = Field(..., ge=0.0, le=1.0)


class MetricResult(BaseModel):
<<<<<<< HEAD
    # result of a single metric calculation
=======
    #single metric output, most of them return a scalar in [0,1]
>>>>>>> ce5e2b3b

    score: float = Field(..., ge=0.0, le=1.0)
    latency: int = Field(..., ge=0)  # milliseconds unit


class AuditResult(BaseModel):
<<<<<<< HEAD
    # complete audit result for a model (NDJSON output format)
=======
    #it is flattened view for NDJSON, keeping the normalized numbers 
>>>>>>> ce5e2b3b

    name: str
    category: str = "MODEL"  # Always MODEL for output is expected 
    net_score: float = Field(..., ge=0.0, le=1.0)
    net_score_latency: int = Field(..., ge=0)

    ramp_up_time: float = Field(..., ge=0.0, le=1.0)
    ramp_up_time_latency: int = Field(..., ge=0)

    bus_factor: float = Field(..., ge=0.0, le=1.0)
    bus_factor_latency: int = Field(..., ge=0)

    performance_claims: float = Field(..., ge=0.0, le=1.0)
    performance_claims_latency: int = Field(..., ge=0)

    license: float = Field(..., ge=0.0, le=1.0)
    license_latency: int = Field(..., ge=0)

    size_score: SizeScore
    size_score_latency: int = Field(..., ge=0)

    dataset_and_code_score: float = Field(..., ge=0.0, le=1.0)
    dataset_and_code_score_latency: int = Field(..., ge=0)

    dataset_quality: float = Field(..., ge=0.0, le=1.0)
    dataset_quality_latency: int = Field(..., ge=0)

    code_quality: float = Field(..., ge=0.0, le=1.0)
    code_quality_latency: int = Field(..., ge=0)


class ModelContext(BaseModel):
<<<<<<< HEAD
    # context for a model including associated datasets and code
=======
    #all we know about the model + related assets, no netwrok required here 
>>>>>>> ce5e2b3b

    model_url: ParsedURL
    datasets: list[ParsedURL] = Field(default_factory=list)
    code_repos: list[ParsedURL] = Field(default_factory=list)

    # cached data from API calls
    hf_info: Optional[Dict[str, Any]] = None
    readme_content: Optional[str] = None
    config_data: Optional[Dict[str, Any]] = None<|MERGE_RESOLUTION|>--- conflicted
+++ resolved
@@ -1,10 +1,3 @@
-<<<<<<< HEAD
-=======
-"""
-Data models  used across parsing and scoring
-"""
-
->>>>>>> ce5e2b3b
 from enum import Enum
 from typing import Any, Dict, Optional
 
@@ -12,10 +5,6 @@
 
 
 class URLCategory(str, Enum):
-<<<<<<< HEAD
-=======
-    #coarse buckets, add more if we treat HF scpaes, etc differently
->>>>>>> ce5e2b3b
 
     MODEL = "MODEL"
     DATASET = "DATASET"
@@ -23,10 +12,6 @@
 
 
 class ParsedURL(BaseModel):
-<<<<<<< HEAD
-=======
- #minimal information needed to reason about a URL without hitting the network
->>>>>>> ce5e2b3b
 
     url: str
     category: URLCategory
@@ -37,11 +22,7 @@
 
 
 class SizeScore(BaseModel):
-<<<<<<< HEAD
     # size score breakdown by device type
-=======
-    #per device, the normalized scores in the format of [0,1]
->>>>>>> ce5e2b3b
 
     raspberry_pi: float = Field(..., ge=0.0, le=1.0)
     jetson_nano: float = Field(..., ge=0.0, le=1.0)
@@ -50,22 +31,14 @@
 
 
 class MetricResult(BaseModel):
-<<<<<<< HEAD
     # result of a single metric calculation
-=======
-    #single metric output, most of them return a scalar in [0,1]
->>>>>>> ce5e2b3b
 
     score: float = Field(..., ge=0.0, le=1.0)
     latency: int = Field(..., ge=0)  # milliseconds unit
 
 
 class AuditResult(BaseModel):
-<<<<<<< HEAD
     # complete audit result for a model (NDJSON output format)
-=======
-    #it is flattened view for NDJSON, keeping the normalized numbers 
->>>>>>> ce5e2b3b
 
     name: str
     category: str = "MODEL"  # Always MODEL for output is expected 
@@ -98,11 +71,7 @@
 
 
 class ModelContext(BaseModel):
-<<<<<<< HEAD
     # context for a model including associated datasets and code
-=======
-    #all we know about the model + related assets, no netwrok required here 
->>>>>>> ce5e2b3b
 
     model_url: ParsedURL
     datasets: list[ParsedURL] = Field(default_factory=list)
